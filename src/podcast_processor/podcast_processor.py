import gc
import json
import logging
import os
import pickle
import threading
<<<<<<< HEAD
from typing import Any, Dict, List, Tuple

import yaml
from jinja2 import Template
from openai import OpenAI
from openai.types.audio.transcription_segment import TranscriptionSegment
from pydub import AudioSegment  # type: ignore[import-untyped]

from .env_settings import populate_env_settings
from .transcribe import RemoteWhisperTranscriber, Transcriber

env_settings = populate_env_settings()

=======
import time
import gc
import math
import shutil
>>>>>>> c03e7861

class PodcastProcessorTask:
    def __init__(self, podcast_title: str, audio_path: str, podcast_description: str):
        self.podcast_title = podcast_title
        self.audio_path = audio_path
        self.podcast_description = podcast_description

    def pickle_id(self) -> str:
        return f"{self.podcast_title}_{self.audio_path}"

    def __str__(self) -> str:
        return f"ProcessTask: {self.audio_path}"

    def get_output_path(self) -> str:
        return f"srv/{self.podcast_title}/{self.audio_path.split('/')[-1]}"


class PodcastProcessor:
    lock_lock = threading.Lock()
    locks: Dict[str, threading.Lock] = {}
    transcriber: Transcriber

    def __init__(
        self,
        config: Dict[str, Any],
        processing_dir: str = "processing",
    ) -> None:
        super().__init__()
        self.logger = logging.getLogger("global_logger")
        self.processing_dir = processing_dir
        self.output_dir = "srv"
        self.config: Dict[str, Any] = config
        self.pickle_transcripts: Dict[str, Any] = self.init_pickle_transcripts()
        self.client = OpenAI(
<<<<<<< HEAD
            base_url=env_settings.openai_base_url,
            api_key=env_settings.openai_api_key,
=======
            base_url=(
                self.config["openai_base_url"]
                if "openai_base_url" in self.config
                else "https://api.openai.com/v1"
            ),
            api_key=self.config["openai_api_key"],
>>>>>>> c03e7861
        )
        self.transcriber = RemoteWhisperTranscriber(self.logger, self.client)

    def init_pickle_transcripts(self) -> Any:
        pickle_path = "transcripts.pickle"
        if not os.path.exists(pickle_path):
            with open(pickle_path, "wb") as f:
                pickle.dump({}, f)
                return {}
        else:
            with open(pickle_path, "rb") as f:
                return pickle.load(f)

    def update_pickle_transcripts(
        self, task: PodcastProcessorTask, result: List[TranscriptionSegment]
    ) -> None:
        with open("transcripts.pickle", "wb") as f:
            self.pickle_transcripts[task.pickle_id()] = result
            pickle.dump(self.pickle_transcripts, f)

    def process(self, task: PodcastProcessorTask) -> str:
        with PodcastProcessor.lock_lock:
            if task.get_output_path() not in PodcastProcessor.locks:
                PodcastProcessor.locks[task.get_output_path()] = threading.Lock()

        with PodcastProcessor.locks[task.get_output_path()]:
            if os.path.exists(task.get_output_path()):
                self.logger.info(f"Audio already processed: {task}")
                return task.get_output_path()
            transcript_dir, classification_dir, final_audio_path = self.make_dirs(task)
            transcript_segments = self.transcribe(
                task,
                transcript_dir,
            )
            user_prompt_template = self.get_user_prompt_template(
                self.config["processing"]["user_prompt_template_path"]
            )
            system_prompt = self.get_system_prompt(self.config["processing"]["system_prompt_path"])
            self.classify(
<<<<<<< HEAD
                transcript_segments=transcript_segments,
                model=env_settings.openai_model,
                system_prompt=self.config["processing"]["system_prompt"],
                user_prompt_template=user_prompt_template,
                num_segments_to_input_to_prompt=self.config["processing"][
                    "num_segments_to_input_to_prompt"
                ],
                task=task,
                classification_path=classification_dir,
=======
                transcript_segments,
                self.config["openai_model"] if "openai_model" in self.config else "gpt-4o",
                system_prompt,
                user_prompt_template,
                self.config["processing"]["num_segments_to_input_to_prompt"],
                task,
                classification_dir,
>>>>>>> c03e7861
            )
            ad_segments = self.get_ad_segments(transcript_segments, classification_dir)
            audio = AudioSegment.from_file(task.audio_path)
            assert isinstance(audio, AudioSegment)
            self.create_new_audio_without_ads(
                audio=audio,
                ad_segments=ad_segments,
                min_ad_segment_length_seconds=self.config["output"][
                    "min_ad_segment_length_seconds"
                ],
                min_ad_segement_separation_seconds=self.config["output"][
                    "min_ad_segement_separation_seconds"
                ],
                fade_ms=self.config["output"]["fade_ms"],
            ).export(
                f'{final_audio_path}/{task.audio_path.split("/")[-1]}', format="mp3"
            )
            self.logger.info(f"Processing task: {task} complete")
            return task.get_output_path()

    def make_dirs(self, task: PodcastProcessorTask) -> Tuple[str, str, str]:
        audio_processing_dir = f'{self.processing_dir}/{task.podcast_title}/{task.audio_path.split("/")[-1]}'  # pylint: disable=line-too-long
        transcript_dir = f"{audio_processing_dir}/transcription"
        classification_dir = f"{audio_processing_dir}/classification"
        final_audio_path = f"{self.output_dir}/{task.podcast_title}"
        if not os.path.exists(final_audio_path):
            os.makedirs(final_audio_path)
        if not os.path.exists(audio_processing_dir):
            os.makedirs(audio_processing_dir)
        if not os.path.exists(transcript_dir):
            os.makedirs(transcript_dir)
        if not os.path.exists(classification_dir):
            os.makedirs(classification_dir)
        return transcript_dir, classification_dir, final_audio_path

    def transcribe(
        self,
        task: PodcastProcessorTask,
        transcript_file_path: str,
    ) -> List[TranscriptionSegment]:
        self.logger.info(
            f"Transcribing audio from {task.audio_path} into {transcript_file_path}"
        )
        # check pickle
        if task.pickle_id() in self.pickle_transcripts:
            self.logger.info("Transcript already transcribed")
            transcript: List[TranscriptionSegment] = self.pickle_transcripts[
                task.pickle_id()
            ]
            return transcript

<<<<<<< HEAD
        segments = self.transcriber.transcribe(task.audio_path)
=======
        segments = (
            self.remote_whisper(task)
            if "REMOTE_WHISPER" in self.config
            else self.local_whisper(task)
        )
>>>>>>> c03e7861

        for segment in segments:
            segment.start = round(segment.start, 1)
            segment.end = round(segment.end, 1)

        with open(transcript_file_path + "/transcript.txt", "w") as f:
            for segment in segments:
                f.write(f"{segment.start}{segment.text}\n")

        self.update_pickle_transcripts(task, segments)
        return segments

<<<<<<< HEAD
    def get_user_prompt_template(self, prompt_template_path: str) -> Template:
=======
    def remote_whisper(self, task):
        self.logger.info("Using remote whisper")
        self.split_file(task.audio_path)
        for i in range(0, len(os.listdir(f"{task.audio_path}_parts")), 1):
            segments = self.get_segments_for_chunk(f"{task.audio_path}_parts/{i}.mp3")
            if i == 0:
                all_segments = segments
            else:
                all_segments.extend(segments)
        # clean up
        shutil.rmtree(f"{task.audio_path}_parts")
        return all_segments

    def get_segments_for_chunk(self, chunk):
        with open(chunk, "rb") as f:
            return self.client.audio.transcriptions.create(
                model="whisper-1",
                file=f,
                timestamp_granularities=["segment"],
                language="en",
                response_format="verbose_json",
            ).model_extra["segments"]

    def split_file(
        self, audio_path, chunk_size=24 * 1024 * 1024
    ):  # chunk_size in bytes
        if not os.path.exists(audio_path + "_parts"):
            os.makedirs(audio_path + "_parts")
        audio = AudioSegment.from_mp3(audio_path)
        duration = len(audio)  # duration in milliseconds
        chunk_duration = (
            chunk_size / os.path.getsize(audio_path)
        ) * duration  # chunk duration in milliseconds

        num_chunks = math.ceil(duration / chunk_duration)
        for i in range(num_chunks):
            start_time = i * chunk_duration
            end_time = (i + 1) * chunk_duration
            chunk = audio[start_time:end_time]
            chunk.export(f"{audio_path}_parts/{i}.mp3", format="mp3")

    def local_whisper(self, task):
        import whisper

        self.logger.info("Using local whisper")
        models = whisper.available_models()
        self.logger.info(f"Available models: {models}")

        model = whisper.load_model(
            name=self.config["whisper_model"] if "whisper_model" in self.config else "base",
        )

        self.logger.info("Beginning transcription")
        start = time.time()
        result = model.transcribe(task.audio_path, fp16=False, language="English")
        end = time.time()
        elapsed = end - start
        self.logger.info(f"Transcription completed in {elapsed}")
        return result["segments"]
    
    def get_system_prompt(self, system_prompt_path):
        with open(system_prompt_path, "r") as f:
            return f.read()

    def get_user_prompt_template(self, prompt_template_path):
>>>>>>> c03e7861
        with open(prompt_template_path, "r") as f:
            return Template(f.read())

    def classify(
        self,
        *,
        transcript_segments: List[TranscriptionSegment],
        model: str,
        system_prompt: str,
        user_prompt_template: Template,
        num_segments_to_input_to_prompt: int,
        task: PodcastProcessorTask,
        classification_path: str,
    ) -> None:
        self.logger.info(f"Identifying ad segments for {task.audio_path}")
        self.logger.info(f"processing {len(transcript_segments)} transcript segments")
        for i in range(0, len(transcript_segments), num_segments_to_input_to_prompt):
            start = i
            end = min(i + num_segments_to_input_to_prompt, len(transcript_segments))

            target_dir = f"{classification_path}/{transcript_segments[start].start}_{transcript_segments[end-1].end}"  # pylint: disable=line-too-long
            if not os.path.exists(target_dir):
                os.makedirs(target_dir)
            else:
                self.logger.info(
                    f"Responses for segments {start} to {end} already received"
                )
                continue
            excerpts = [
                f"[{segment.start}] {segment.text}"
                for segment in transcript_segments[start:end]
            ]

            if start == 0:
                excerpts.insert(0, "[TRANSCRIPT START]")
            elif end == len(transcript_segments):
                excerpts.append("[TRANSCRIPT END]")

            self.logger.info(f"Calling {model}")
            user_prompt = user_prompt_template.render(
                podcast_title=task.podcast_title,
                podcast_topic=task.podcast_description,
                transcript="\n".join(excerpts),
            )
            identification = self.call_model(model, system_prompt, user_prompt)
            with open(f"{target_dir}/identification.txt", "w") as f:
                f.write(identification)
            with open(f"{target_dir}/prompt.txt", "w") as f:
                f.write(user_prompt)

    def call_model(self, model: str, system_prompt: str, user_prompt: str) -> str:
        # log the request
        self.logger.info(f"Calling model: {model}")
        response = self.client.chat.completions.create(
            model=model,
            messages=[
                {"role": "system", "content": system_prompt},
                {"role": "user", "content": user_prompt},
            ],
<<<<<<< HEAD
            max_tokens=env_settings.openai_max_tokens,
            timeout=env_settings.openai_timeout,
=======
            max_tokens=self.config["openai_max_tokens"] if "openai_max_tokens" in self.config else 4096,
            timeout=self.config["openai_timeout"] if "openai_timeout" in self.config else 300,
>>>>>>> c03e7861
        )

        content = response.choices[0].message.content
        assert content is not None
        return content

    def get_ad_segments(
        self, segments: List[TranscriptionSegment], classification_path: str
    ) -> List[Tuple[float, float]]:
        segments_by_start = {segment.start: segment for segment in segments}
        ad_segments = []
        for classification_dir in sorted(
            os.listdir(classification_path),
            key=lambda filename: (len(filename), filename),
        ):
            with open(
                f"{classification_path}/{classification_dir}/identification.txt", "r"
            ) as id_file:
                prompt_start_timestamp = float(classification_dir.split("_")[0])
                prompt_end_timestamp = float(classification_dir.split("_")[1])
                identification = id_file.read()
                identification = identification.replace("```json", "")
                identification = identification.replace("```", "")
                identification = identification.replace("'", '"')
                identification = identification.replace("\n", "")
                identification = identification.strip()
                try:
                    identification_json = json.loads(identification)
                    if "confidence" in identification_json:
                        confidence = identification_json["confidence"]
                        if confidence < self.config["output"]["min_confidence"]:
                            continue
                    ad_segment_starts = identification_json["ad_segments"]
                    # filter out ad segments outside of the start/end, and that
                    # do not exist in segments_by_start
                    ad_segment_starts = [
                        start
                        for start in ad_segment_starts
                        if start  # pylint: disable=chained-comparison
                        >= prompt_start_timestamp
                        and start <= prompt_end_timestamp
                        and start in segments_by_start
                    ]
                    if len(ad_segment_starts) == 0:
                        continue
                    for ad_segment_start in ad_segment_starts:
                        ad_segment_end = segments_by_start[ad_segment_start].end
                        ad_segments.append((ad_segment_start, ad_segment_end))
                except Exception as e:  # pylint: disable=broad-exception-caught
                    self.logger.error(
                        f"Error parsing ad segment: {e} for {identification}"
                    )
        return ad_segments

    def get_ad_fade_out(
        self, audio: AudioSegment, ad_start_ms: int, fade_ms: int
    ) -> AudioSegment:
        fade_out = audio[ad_start_ms : ad_start_ms + fade_ms]
        assert isinstance(fade_out, AudioSegment)

        fade_out = fade_out.fade_out(fade_ms)
        return fade_out

    def get_ad_fade_in(
        self, audio: AudioSegment, ad_end_ms: int, fade_ms: int
    ) -> AudioSegment:
        fade_in = audio[ad_end_ms - fade_ms : ad_end_ms]
        assert isinstance(fade_in, AudioSegment)

        fade_in = fade_in.fade_in(fade_ms)
        return fade_in

    def create_new_audio_without_ads(
        self,
        *,
        audio: AudioSegment,
        ad_segments: List[Tuple[float, float]],
        min_ad_segment_length_seconds: int,
        min_ad_segement_separation_seconds: int,
        fade_ms: int = 5000,
    ) -> AudioSegment:
        self.logger.info(
            f"Creating new audio with ads segments removed between: {ad_segments}"
        )
        # if any two ad segments overlap by fade_ms, join them into single segment
        ad_segments = sorted(ad_segments)
        i = 0
        while i < len(ad_segments) - 1:
            if (
                ad_segments[i][1] + min_ad_segement_separation_seconds
                >= ad_segments[i + 1][0]
            ):
                ad_segments[i] = (ad_segments[i][0], ad_segments[i + 1][1])
                ad_segments.pop(i + 1)
            else:
                i += 1

        # remove any isloated ad segments that are too short, possibly misidentified
        ad_segments = [
            segment
            for segment in ad_segments
            if segment[1] - segment[0] >= min_ad_segment_length_seconds
        ]
        # whisper sometimes drops the last bit of the transcript & this can lead
        # to end-roll not being entirely removed, so bump the ad segment to the
        # end of the audio if it's close enough
        if len(ad_segments) > 0:
            if (
                audio.duration_seconds - ad_segments[-1][1]
                < min_ad_segement_separation_seconds
            ):
                ad_segments[-1] = (ad_segments[-1][0], audio.duration_seconds)
        self.logger.info(f"Joined ad segments into: {ad_segments}")

        ad_segments_ms = [
            (int(start * 1000), int(end * 1000)) for start, end in ad_segments
        ]
        new_audio = AudioSegment.empty()
        last_end = 0
        for start, end in ad_segments_ms:
            new_audio += audio[last_end:start]
            new_audio += self.get_ad_fade_out(audio, start, fade_ms)
            new_audio += self.get_ad_fade_in(audio, end, fade_ms)
            last_end = end
            gc.collect()
        if last_end != audio.duration_seconds * 1000:
            new_audio += audio[last_end:]
        return new_audio


def main() -> None:
    logging.basicConfig(level=logging.INFO)
    logger = logging.getLogger("global_logger")

    with open("config/config.yml", "r") as f:
        config = yaml.safe_load(f)

    task = PodcastProcessorTask(
        "Example",
        "in/example.mp3",
        "Example podcast title",
    )
    processor = PodcastProcessor(config)
    processor.process(task)
    logger.info("PodcastProcessor done")


if __name__ == "__main__":
    main()<|MERGE_RESOLUTION|>--- conflicted
+++ resolved
@@ -4,7 +4,7 @@
 import os
 import pickle
 import threading
-<<<<<<< HEAD
+
 from typing import Any, Dict, List, Tuple
 
 import yaml
@@ -18,12 +18,12 @@
 
 env_settings = populate_env_settings()
 
-=======
+
 import time
 import gc
 import math
 import shutil
->>>>>>> c03e7861
+
 
 class PodcastProcessorTask:
     def __init__(self, podcast_title: str, audio_path: str, podcast_description: str):
@@ -58,17 +58,8 @@
         self.config: Dict[str, Any] = config
         self.pickle_transcripts: Dict[str, Any] = self.init_pickle_transcripts()
         self.client = OpenAI(
-<<<<<<< HEAD
             base_url=env_settings.openai_base_url,
             api_key=env_settings.openai_api_key,
-=======
-            base_url=(
-                self.config["openai_base_url"]
-                if "openai_base_url" in self.config
-                else "https://api.openai.com/v1"
-            ),
-            api_key=self.config["openai_api_key"],
->>>>>>> c03e7861
         )
         self.transcriber = RemoteWhisperTranscriber(self.logger, self.client)
 
@@ -106,27 +97,21 @@
             user_prompt_template = self.get_user_prompt_template(
                 self.config["processing"]["user_prompt_template_path"]
             )
-            system_prompt = self.get_system_prompt(self.config["processing"]["system_prompt_path"])
+            system_prompt = self.get_system_prompt(
+                self.config["processing"]["system_prompt_path"]
+            )
             self.classify(
-<<<<<<< HEAD
-                transcript_segments=transcript_segments,
-                model=env_settings.openai_model,
-                system_prompt=self.config["processing"]["system_prompt"],
-                user_prompt_template=user_prompt_template,
-                num_segments_to_input_to_prompt=self.config["processing"][
-                    "num_segments_to_input_to_prompt"
-                ],
-                task=task,
-                classification_path=classification_dir,
-=======
                 transcript_segments,
-                self.config["openai_model"] if "openai_model" in self.config else "gpt-4o",
+                (
+                    self.config["openai_model"]
+                    if "openai_model" in self.config
+                    else "gpt-4o"
+                ),
                 system_prompt,
                 user_prompt_template,
                 self.config["processing"]["num_segments_to_input_to_prompt"],
                 task,
                 classification_dir,
->>>>>>> c03e7861
             )
             ad_segments = self.get_ad_segments(transcript_segments, classification_dir)
             audio = AudioSegment.from_file(task.audio_path)
@@ -178,15 +163,11 @@
             ]
             return transcript
 
-<<<<<<< HEAD
-        segments = self.transcriber.transcribe(task.audio_path)
-=======
         segments = (
             self.remote_whisper(task)
             if "REMOTE_WHISPER" in self.config
             else self.local_whisper(task)
         )
->>>>>>> c03e7861
 
         for segment in segments:
             segment.start = round(segment.start, 1)
@@ -199,50 +180,6 @@
         self.update_pickle_transcripts(task, segments)
         return segments
 
-<<<<<<< HEAD
-    def get_user_prompt_template(self, prompt_template_path: str) -> Template:
-=======
-    def remote_whisper(self, task):
-        self.logger.info("Using remote whisper")
-        self.split_file(task.audio_path)
-        for i in range(0, len(os.listdir(f"{task.audio_path}_parts")), 1):
-            segments = self.get_segments_for_chunk(f"{task.audio_path}_parts/{i}.mp3")
-            if i == 0:
-                all_segments = segments
-            else:
-                all_segments.extend(segments)
-        # clean up
-        shutil.rmtree(f"{task.audio_path}_parts")
-        return all_segments
-
-    def get_segments_for_chunk(self, chunk):
-        with open(chunk, "rb") as f:
-            return self.client.audio.transcriptions.create(
-                model="whisper-1",
-                file=f,
-                timestamp_granularities=["segment"],
-                language="en",
-                response_format="verbose_json",
-            ).model_extra["segments"]
-
-    def split_file(
-        self, audio_path, chunk_size=24 * 1024 * 1024
-    ):  # chunk_size in bytes
-        if not os.path.exists(audio_path + "_parts"):
-            os.makedirs(audio_path + "_parts")
-        audio = AudioSegment.from_mp3(audio_path)
-        duration = len(audio)  # duration in milliseconds
-        chunk_duration = (
-            chunk_size / os.path.getsize(audio_path)
-        ) * duration  # chunk duration in milliseconds
-
-        num_chunks = math.ceil(duration / chunk_duration)
-        for i in range(num_chunks):
-            start_time = i * chunk_duration
-            end_time = (i + 1) * chunk_duration
-            chunk = audio[start_time:end_time]
-            chunk.export(f"{audio_path}_parts/{i}.mp3", format="mp3")
-
     def local_whisper(self, task):
         import whisper
 
@@ -251,7 +188,11 @@
         self.logger.info(f"Available models: {models}")
 
         model = whisper.load_model(
-            name=self.config["whisper_model"] if "whisper_model" in self.config else "base",
+            name=(
+                self.config["whisper_model"]
+                if "whisper_model" in self.config
+                else "base"
+            ),
         )
 
         self.logger.info("Beginning transcription")
@@ -261,13 +202,8 @@
         elapsed = end - start
         self.logger.info(f"Transcription completed in {elapsed}")
         return result["segments"]
-    
-    def get_system_prompt(self, system_prompt_path):
-        with open(system_prompt_path, "r") as f:
-            return f.read()
 
     def get_user_prompt_template(self, prompt_template_path):
->>>>>>> c03e7861
         with open(prompt_template_path, "r") as f:
             return Template(f.read())
 
@@ -327,13 +263,16 @@
                 {"role": "system", "content": system_prompt},
                 {"role": "user", "content": user_prompt},
             ],
-<<<<<<< HEAD
-            max_tokens=env_settings.openai_max_tokens,
-            timeout=env_settings.openai_timeout,
-=======
-            max_tokens=self.config["openai_max_tokens"] if "openai_max_tokens" in self.config else 4096,
-            timeout=self.config["openai_timeout"] if "openai_timeout" in self.config else 300,
->>>>>>> c03e7861
+            max_tokens=(
+                self.config["openai_max_tokens"]
+                if "openai_max_tokens" in self.config
+                else 4096
+            ),
+            timeout=(
+                self.config["openai_timeout"]
+                if "openai_timeout" in self.config
+                else 300
+            ),
         )
 
         content = response.choices[0].message.content
